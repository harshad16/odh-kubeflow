--- conflicted
+++ resolved
@@ -1,32 +1,7 @@
 approvers:
-<<<<<<< HEAD
-  - atheo89
-  - caponetto
-  - harshad16
-  - jiridanek
-  - jstourac
-  - paulovmr
-
-reviewers:
-  - atheo89
-  - caponetto
-  - dibryant
-  - harshad16
-  - jiridanek
-  - jstourac
-  - paulovmr
-
-emeritus_approvers:
-  - VaishnaviHire
-  - LavLas
-
-emeritus_reviewers:
-  - rkpattnaik780
-=======
   - andreyvelich
   - james-jwu
   - jbottum
   - johnugeorge
   - terrytangyuan
-  - zijianjoy
->>>>>>> 48b8643b
+  - zijianjoy