import {
  PropertyValue,
  StatusValue,
  TableConfig,
  DateTimeValue,
  LinkValue,
  LinkType,
  ComponentValue,
<<<<<<< HEAD
} from 'kubeflow';
import { quantityToScalar } from '@kubernetes/client-node/dist/util';
=======
  quantityToScalar,
} from 'kubeflow';
>>>>>>> 48b8643b
import { UsedByComponent } from './columns/used-by/used-by.component';

export const tableConfig: TableConfig = {
  columns: [
    {
      matHeaderCellDef: $localize`Status`,
      matColumnDef: 'status',
      style: { width: '1%' },
      value: new StatusValue(),
      sort: true,
    },
    {
      matHeaderCellDef: $localize`Name`,
      matColumnDef: 'name',
      style: { width: '25%' },
      value: new LinkValue({
        field: 'link',
        popoverField: 'name',
        truncate: true,
        linkType: LinkType.Internal,
      }),
      sort: true,
    },
    {
      matHeaderCellDef: $localize`Created at`,
      matColumnDef: 'age',
      textAlignment: 'right',
      style: { width: '10%' },
      value: new DateTimeValue({
        field: 'age',
      }),
      sort: true,
    },
    {
      matHeaderCellDef: $localize`Size`,
      matColumnDef: 'size',
      textAlignment: 'right',
      style: { width: '10%' },
      value: new PropertyValue({ field: 'capacity', truncate: true }),
      sort: true,
      sortingPreprocessorFn: quantityToScalar,
    },
    {
      matHeaderCellDef: $localize`Access Mode`,
      matColumnDef: 'modes',
      style: { width: '15%' },
      value: new PropertyValue({ field: 'modes', truncate: true }),
      sort: true,
    },
    {
      matHeaderCellDef: $localize`Storage Class`,
      matColumnDef: 'class',
      style: { width: '10%' },
      value: new PropertyValue({ field: 'class', truncate: true }),
      sort: true,
    },
    {
      matHeaderCellDef: $localize`Used by`,
      matColumnDef: 'usedBy',
      style: { 'max-width': '60px' },
      value: new ComponentValue({
        component: UsedByComponent,
      }),
      sort: true,
      sortingPreprocessorFn: element => element.notebooks,
      filteringPreprocessorFn: element => element.notebooks,
    },

    // the apps should import the actions they want
  ],
};<|MERGE_RESOLUTION|>--- conflicted
+++ resolved
@@ -6,13 +6,8 @@
   LinkValue,
   LinkType,
   ComponentValue,
-<<<<<<< HEAD
-} from 'kubeflow';
-import { quantityToScalar } from '@kubernetes/client-node/dist/util';
-=======
   quantityToScalar,
 } from 'kubeflow';
->>>>>>> 48b8643b
 import { UsedByComponent } from './columns/used-by/used-by.component';
 
 export const tableConfig: TableConfig = {
