/*

Licensed under the Apache License, Version 2.0 (the "License");
you may not use this file except in compliance with the License.
You may obtain a copy of the License at

    http://www.apache.org/licenses/LICENSE-2.0

Unless required by applicable law or agreed to in writing, software
distributed under the License is distributed on an "AS IS" BASIS,
WITHOUT WARRANTIES OR CONDITIONS OF ANY KIND, either express or implied.
See the License for the specific language governing permissions and
limitations under the License.
*/

package controllers

import (
	"context"
	"encoding/json"
	"fmt"
	"os"
	"reflect"
	"strings"
	"time"

	"github.com/go-logr/logr"
	reconcilehelper "github.com/kubeflow/kubeflow/components/common/reconcilehelper"
	"github.com/kubeflow/kubeflow/components/notebook-controller/api/v1beta1"
	"github.com/kubeflow/kubeflow/components/notebook-controller/pkg/metrics"
	appsv1 "k8s.io/api/apps/v1"
	corev1 "k8s.io/api/core/v1"
	apierrs "k8s.io/apimachinery/pkg/api/errors"
	metav1 "k8s.io/apimachinery/pkg/apis/meta/v1"
	"k8s.io/apimachinery/pkg/apis/meta/v1/unstructured"
	"k8s.io/apimachinery/pkg/runtime"
	"k8s.io/apimachinery/pkg/types"
	"k8s.io/apimachinery/pkg/util/intstr"
	"k8s.io/client-go/tools/record"
	ctrl "sigs.k8s.io/controller-runtime"
	"sigs.k8s.io/controller-runtime/pkg/builder"
	"sigs.k8s.io/controller-runtime/pkg/client"
	"sigs.k8s.io/controller-runtime/pkg/event"
	"sigs.k8s.io/controller-runtime/pkg/handler"
	"sigs.k8s.io/controller-runtime/pkg/predicate"
	"sigs.k8s.io/controller-runtime/pkg/reconcile"
)

const DefaultContainerPort = 8888
const DefaultServingPort = 80
const AnnotationRewriteURI = "notebooks.kubeflow.org/http-rewrite-uri"
const AnnotationHeadersRequestSet = "notebooks.kubeflow.org/http-headers-request-set"
const AnnotationNotebookRestart = "notebooks.opendatahub.io/notebook-restart"
const WorkbenchLabel = "opendatahub.io/workbenches"

const PrefixEnvVar = "NB_PREFIX"

// The default fsGroup of PodSecurityContext.
// https://kubernetes.io/docs/reference/generated/kubernetes-api/v1.11/#podsecuritycontext-v1-core
const DefaultFSGroup = int64(100)

/*
We generally want to ignore (not requeue) NotFound errors, since we'll get a
reconciliation request once the object exists, and requeuing in the meantime
won't help.
*/
func ignoreNotFound(err error) error {
	if apierrs.IsNotFound(err) {
		return nil
	}
	return err
}

// NotebookReconciler reconciles a Notebook object
type NotebookReconciler struct {
	client.Client
	Log           logr.Logger
	Scheme        *runtime.Scheme
	Metrics       *metrics.Metrics
	EventRecorder record.EventRecorder
}

// +kubebuilder:rbac:groups=core,resources=pods,verbs=get;list;watch;delete
// +kubebuilder:rbac:groups=core,resources=events,verbs=get;list;watch;create;patch
// +kubebuilder:rbac:groups=core,resources=services,verbs="*"
// +kubebuilder:rbac:groups=apps,resources=statefulsets,verbs="*"
// +kubebuilder:rbac:groups=kubeflow.org,resources=notebooks;notebooks/status;notebooks/finalizers,verbs="*"
// +kubebuilder:rbac:groups="networking.istio.io",resources=virtualservices,verbs="*"

func (r *NotebookReconciler) Reconcile(ctx context.Context, req ctrl.Request) (ctrl.Result, error) {
	log := r.Log.WithValues("notebook", req.NamespacedName)
	log.Info("Reconciliation loop started")

	// TODO(yanniszark): Can we avoid reconciling Events and Notebook in the same queue?
	event := &corev1.Event{}
	var getEventErr error
	getEventErr = r.Get(ctx, req.NamespacedName, event)
	if getEventErr == nil {
		log.Info("Found event for Notebook. Re-emitting...")

		// Find the Notebook that corresponds to the triggered event
		involvedNotebook := &v1beta1.Notebook{}
		nbName, err := nbNameFromInvolvedObject(r.Client, &event.InvolvedObject)
		if err != nil {
			return ctrl.Result{}, err
		}

		involvedNotebookKey := types.NamespacedName{Name: nbName, Namespace: req.Namespace}
		if err := r.Get(ctx, involvedNotebookKey, involvedNotebook); err != nil {
			log.Error(err, "unable to fetch Notebook by looking at event")
			return ctrl.Result{}, ignoreNotFound(err)
		}

		// re-emit the event in the Notebook CR
		log.Info("Emitting Notebook Event.", "Event", event)
		r.EventRecorder.Eventf(involvedNotebook, event.Type, event.Reason,
			"Reissued from %s/%s: %s", strings.ToLower(event.InvolvedObject.Kind), event.InvolvedObject.Name, event.Message)
		return ctrl.Result{}, nil
	}

	if getEventErr != nil && !apierrs.IsNotFound(getEventErr) {
		return ctrl.Result{}, getEventErr
	}
	// If not found, continue. Is not an event.
	instance := &v1beta1.Notebook{}
	if err := r.Get(ctx, req.NamespacedName, instance); err != nil {
		log.Error(err, "unable to fetch Notebook")
		return ctrl.Result{}, ignoreNotFound(err)
	}

	// jupyter-web-app deletes objects using foreground deletion policy, Notebook CR will stay until all owned objects are deleted
	// reconcile loop might keep on trying to recreate the resources that the API server tries to delete.
	// so when Notebook CR is terminating, reconcile loop should do nothing

	if !instance.DeletionTimestamp.IsZero() {
		return ctrl.Result{}, nil
	}

	// Reconcile StatefulSet
	ss := generateStatefulSet(instance)
	if err := ctrl.SetControllerReference(instance, ss, r.Scheme); err != nil {
		return ctrl.Result{}, err
	}
	// Check if the StatefulSet already exists
	foundStateful := &appsv1.StatefulSet{}
	justCreated := false
	err := r.Get(ctx, types.NamespacedName{Name: ss.Name, Namespace: ss.Namespace}, foundStateful)
	if err != nil && apierrs.IsNotFound(err) {
		log.Info("Creating StatefulSet", "namespace", ss.Namespace, "name", ss.Name)
		r.Metrics.NotebookCreation.WithLabelValues(ss.Namespace).Inc()
		err = r.Create(ctx, ss)
		justCreated = true
		if err != nil {
			log.Error(err, "unable to create Statefulset")
			r.Metrics.NotebookFailCreation.WithLabelValues(ss.Namespace).Inc()
			return ctrl.Result{}, err
		}
	} else if err != nil {
		log.Error(err, "error getting Statefulset")
		return ctrl.Result{}, err
	}

	// Copy the pod template labels, but reconcilation is not required
	// exclusively based on ths pod template labels
	if ss.Spec.Replicas != nil && foundStateful.Spec.Replicas != nil && *ss.Spec.Replicas != *foundStateful.Spec.Replicas {
		if !reflect.DeepEqual(foundStateful.Spec.Template.ObjectMeta.Labels, ss.Spec.Template.ObjectMeta.Labels) {
			foundStateful.Spec.Template.ObjectMeta.Labels = ss.Spec.Template.ObjectMeta.Labels
		}
	}

	// Update the foundStateful object and write the result back if there are any changes
	if !justCreated && reconcilehelper.CopyStatefulSetFields(ss, foundStateful) {
		log.Info("Updating StatefulSet", "namespace", ss.Namespace, "name", ss.Name)
		err = r.Update(ctx, foundStateful)
		if err != nil {
			log.Error(err, "unable to update Statefulset")
			return ctrl.Result{}, err
		}
	}

	// Reconcile service
	service := generateService(instance)
	if err := ctrl.SetControllerReference(instance, service, r.Scheme); err != nil {
		return ctrl.Result{}, err
	}
	// Check if the Service already exists
	foundService := &corev1.Service{}
	justCreated = false
	err = r.Get(ctx, types.NamespacedName{Name: service.Name, Namespace: service.Namespace}, foundService)
	if err != nil && apierrs.IsNotFound(err) {
		log.Info("Creating Service", "namespace", service.Namespace, "name", service.Name)
		err = r.Create(ctx, service)
		justCreated = true
		if err != nil {
			log.Error(err, "unable to create Service")
			return ctrl.Result{}, err
		}
	} else if err != nil {
		log.Error(err, "error getting Service")
		return ctrl.Result{}, err
	}
	// Update the foundService object and write the result back if there are any changes
	if !justCreated && reconcilehelper.CopyServiceFields(service, foundService) {
		log.Info("Updating Service\n", "namespace", service.Namespace, "name", service.Name)
		err = r.Update(ctx, foundService)
		if err != nil {
			log.Error(err, "unable to update Service")
			return ctrl.Result{}, err
		}
	}

	// Reconcile virtual service if we use ISTIO.
	if os.Getenv("USE_ISTIO") == "true" {
		err = r.reconcileVirtualService(instance)
		if err != nil {
			return ctrl.Result{}, err
		}
	}

	foundPod := &corev1.Pod{}
	err = r.Get(ctx, types.NamespacedName{Name: ss.Name + "-0", Namespace: ss.Namespace}, foundPod)
	if err != nil && apierrs.IsNotFound(err) {
		log.Info(fmt.Sprintf("No Pods are currently running for Notebook Server: %s in namespace: %s.", instance.Name, instance.Namespace))
	} else if err != nil {
		return ctrl.Result{}, err
	}

	// Update Notebook CR status
	err = updateNotebookStatus(r, instance, foundStateful, foundPod, req)
	if err != nil {
		return ctrl.Result{}, err
	}

	// Check if annotations for the Notebook instance imply a requirement for notebook restart.
	// This annotation is supposed to be added once a ConfigMap used in the notebook is added/updated.

	annotations := instance.GetAnnotations()
	notebookRestart, ok := annotations[AnnotationNotebookRestart]

	if ok && notebookRestart == "true" {

		log.Info("Annotation restart-pod is set, working on restarting the pod")

		// find the pod associated with the notebook instance
		foundPod := &corev1.Pod{}
		err = r.Get(ctx, types.NamespacedName{Name: instance.Name + "-0", Namespace: instance.Namespace}, foundPod)
		if err != nil && apierrs.IsNotFound(err) {
			log.Info(fmt.Sprintf("No Pods are currently running for Notebook Server: %s in namesace: %s.", instance.Name, instance.Namespace))
		} else if err != nil {
			return ctrl.Result{}, err
		}

		// delete the pod associated with the notebook instance so it can be restarted
		err = r.Delete(context.TODO(), foundPod)
		if err != nil {
			return ctrl.Result{}, err
		} else {
			// remove the "notebook-restart" annotation so that no restart is triggered for peristing notebook-restart annotations
			delete(annotations, AnnotationNotebookRestart)

			log.Info("Pod has been restarted, working on resetting annotations of the Notebook")
			instance.SetAnnotations(annotations)

			err = r.Update(ctx, instance)
			if err != nil {
				return ctrl.Result{}, err
			}
		}
	}

	return ctrl.Result{}, nil
}

func updateNotebookStatus(r *NotebookReconciler, nb *v1beta1.Notebook,
	sts *appsv1.StatefulSet, pod *corev1.Pod, req ctrl.Request) error {

	log := r.Log.WithValues("notebook", req.NamespacedName)
	ctx := context.Background()

	status, err := createNotebookStatus(r, nb, sts, pod, req)
	if err != nil {
		return err
	}

	log.Info("Updating Notebook CR Status", "status", status)
	nb.Status = status
	return r.Status().Update(ctx, nb)
}

func createNotebookStatus(r *NotebookReconciler, nb *v1beta1.Notebook,
	sts *appsv1.StatefulSet, pod *corev1.Pod, req ctrl.Request) (v1beta1.NotebookStatus, error) {

	log := r.Log.WithValues("notebook", req.NamespacedName)

	// Initialize Notebook CR Status
	log.Info("Initializing Notebook CR Status")
	status := v1beta1.NotebookStatus{
		Conditions:     make([]v1beta1.NotebookCondition, 0),
		ReadyReplicas:  sts.Status.ReadyReplicas,
		ContainerState: corev1.ContainerState{},
	}

	// Update the status based on the Pod's status
	if reflect.DeepEqual(pod.Status, corev1.PodStatus{}) {
		log.Info("No pod.Status found. Won't update notebook conditions and containerState")
		return status, nil
	}

	// Update status of the CR using the ContainerState of
	// the container that has the same name as the CR.
	// If no container of same name is found, the state of the CR is not updated.
	notebookContainerFound := false
	log.Info("Calculating Notebook's  containerState")
	for i := range pod.Status.ContainerStatuses {
		if pod.Status.ContainerStatuses[i].Name != nb.Name {
			continue
		}

		if pod.Status.ContainerStatuses[i].State == nb.Status.ContainerState {
			continue
		}

		// Update Notebook CR's status.ContainerState
		cs := pod.Status.ContainerStatuses[i].State
		log.Info("Updating Notebook CR state: ", "state", cs)

		status.ContainerState = cs
		notebookContainerFound = true
		break
	}

	if !notebookContainerFound {
		log.Error(nil, "Could not find container with the same name as Notebook "+
			"in containerStates of Pod. Will not update notebook's "+
			"status.containerState ")
	}

	// Mirroring pod condition
	notebookConditions := []v1beta1.NotebookCondition{}
	log.Info("Calculating Notebook's Conditions")
	for i := range pod.Status.Conditions {
		condition := PodCondToNotebookCond(pod.Status.Conditions[i])
		notebookConditions = append(notebookConditions, condition)
	}

	status.Conditions = notebookConditions

	return status, nil
}

func PodCondToNotebookCond(podc corev1.PodCondition) v1beta1.NotebookCondition {

	condition := v1beta1.NotebookCondition{}

	if len(podc.Type) > 0 {
		condition.Type = string(podc.Type)
	}

	if len(podc.Status) > 0 {
		condition.Status = string(podc.Status)
	}

	if len(podc.Message) > 0 {
		condition.Message = podc.Message
	}

	if len(podc.Reason) > 0 {
		condition.Reason = podc.Reason
	}

	// check if podc.LastProbeTime is null. If so initialize
	// the field with metav1.Now()
	check := podc.LastProbeTime.Time.Equal(time.Time{})
	if !check {
		condition.LastProbeTime = podc.LastProbeTime
	} else {
		condition.LastProbeTime = metav1.Now()
	}

	// check if podc.LastTransitionTime is null. If so initialize
	// the field with metav1.Now()
	check = podc.LastTransitionTime.Time.Equal(time.Time{})
	if !check {
		condition.LastTransitionTime = podc.LastTransitionTime
	} else {
		condition.LastTransitionTime = metav1.Now()
	}

	return condition
}

func setPrefixEnvVar(instance *v1beta1.Notebook, container *corev1.Container) {
	prefix := "/notebook/" + instance.Namespace + "/" + instance.Name

	for _, envVar := range container.Env {
		if envVar.Name == PrefixEnvVar {
			envVar.Value = prefix
			return
		}
	}

	container.Env = append(container.Env, corev1.EnvVar{
		Name:  PrefixEnvVar,
		Value: prefix,
	})
}

func generateStatefulSet(instance *v1beta1.Notebook) *appsv1.StatefulSet {
	replicas := int32(1)
	if metav1.HasAnnotation(instance.ObjectMeta, "kubeflow-resource-stopped") {
		replicas = 0
	}

	ss := &appsv1.StatefulSet{
		ObjectMeta: metav1.ObjectMeta{
			Name:      instance.Name,
			Namespace: instance.Namespace,
		},
		Spec: appsv1.StatefulSetSpec{
			Replicas: &replicas,
			Selector: &metav1.LabelSelector{
				MatchLabels: map[string]string{
					"statefulset": instance.Name,
				},
			},
			Template: corev1.PodTemplateSpec{
<<<<<<< HEAD
				ObjectMeta: metav1.ObjectMeta{Labels: map[string]string{
					"statefulset":   instance.Name,
					"notebook-name": instance.Name,
					WorkbenchLabel:  "true",
				}},
=======
				ObjectMeta: metav1.ObjectMeta{
					Labels: map[string]string{
						"statefulset":   instance.Name,
						"notebook-name": instance.Name,
					},
					Annotations: map[string]string{},
				},
>>>>>>> 48b8643b
				Spec: *instance.Spec.Template.Spec.DeepCopy(),
			},
		},
	}

	// copy all of the Notebook labels to the pod including poddefault related labels
	l := &ss.Spec.Template.ObjectMeta.Labels
	for k, v := range instance.ObjectMeta.Labels {
		(*l)[k] = v
	}

	// copy all of the Notebook annotations to the pod.
	a := &ss.Spec.Template.ObjectMeta.Annotations
	for k, v := range instance.ObjectMeta.Annotations {
		if !strings.Contains(k, "kubectl") && !strings.Contains(k, "notebook") {
			(*a)[k] = v
		}
	}

	podSpec := &ss.Spec.Template.Spec
	container := &podSpec.Containers[0]
	if container.WorkingDir == "" {
		container.WorkingDir = "/home/jovyan"
	}
	if container.Ports == nil {
		container.Ports = []corev1.ContainerPort{
			{
				ContainerPort: DefaultContainerPort,
				Name:          "notebook-port",
				Protocol:      "TCP",
			},
		}
	}

	setPrefixEnvVar(instance, container)

	// For some platforms (like OpenShift), adding fsGroup: 100 is troublesome.
	// This allows for those platforms to bypass the automatic addition of the fsGroup
	// and will allow for the Pod Security Policy controller to make an appropriate choice
	// https://github.com/kubernetes-sigs/controller-runtime/issues/4617
	if value, exists := os.LookupEnv("ADD_FSGROUP"); !exists || value == "true" {
		if podSpec.SecurityContext == nil {
			fsGroup := DefaultFSGroup
			podSpec.SecurityContext = &corev1.PodSecurityContext{
				FSGroup: &fsGroup,
			}
		}
	}
	return ss
}

func generateService(instance *v1beta1.Notebook) *corev1.Service {
	// Define the desired Service object
	port := DefaultContainerPort
	containerPorts := instance.Spec.Template.Spec.Containers[0].Ports
	if containerPorts != nil {
		port = int(containerPorts[0].ContainerPort)
	}
	svc := &corev1.Service{
		ObjectMeta: metav1.ObjectMeta{
			Name:      instance.Name,
			Namespace: instance.Namespace,
		},
		Spec: corev1.ServiceSpec{
			Type:     "ClusterIP",
			Selector: map[string]string{"statefulset": instance.Name},
			Ports: []corev1.ServicePort{
				{
					// Make port name follow Istio pattern so it can be managed by istio rbac
					Name:       "http-" + instance.Name,
					Port:       DefaultServingPort,
					TargetPort: intstr.FromInt(port),
					Protocol:   "TCP",
				},
			},
		},
	}
	return svc
}

func virtualServiceName(kfName string, namespace string) string {
	return fmt.Sprintf("notebook-%s-%s", namespace, kfName)
}

func generateVirtualService(instance *v1beta1.Notebook) (*unstructured.Unstructured, error) {
	name := instance.Name
	namespace := instance.Namespace
	clusterDomain := "cluster.local"
	prefix := fmt.Sprintf("/notebook/%s/%s/", namespace, name)

	// unpack annotations from Notebook resource
	annotations := make(map[string]string)
	for k, v := range instance.ObjectMeta.Annotations {
		annotations[k] = v
	}

	rewrite := fmt.Sprintf("/notebook/%s/%s/", namespace, name)
	// If AnnotationRewriteURI is present, use this value for "rewrite"
	if _, ok := annotations[AnnotationRewriteURI]; ok && len(annotations[AnnotationRewriteURI]) > 0 {
		rewrite = annotations[AnnotationRewriteURI]
	}

	if clusterDomainFromEnv, ok := os.LookupEnv("CLUSTER_DOMAIN"); ok {
		clusterDomain = clusterDomainFromEnv
	}
	service := fmt.Sprintf("%s.%s.svc.%s", name, namespace, clusterDomain)

	vsvc := &unstructured.Unstructured{}
	vsvc.SetAPIVersion("networking.istio.io/v1alpha3")
	vsvc.SetKind("VirtualService")
	vsvc.SetName(virtualServiceName(name, namespace))
	vsvc.SetNamespace(namespace)

	istioHost := os.Getenv("ISTIO_HOST")
	if len(istioHost) == 0 {
		istioHost = "*"
	}
	if err := unstructured.SetNestedStringSlice(vsvc.Object, []string{istioHost}, "spec", "hosts"); err != nil {
		return nil, fmt.Errorf("Set .spec.hosts error: %v", err)

	}

	istioGateway := os.Getenv("ISTIO_GATEWAY")
	if len(istioGateway) == 0 {
		istioGateway = "kubeflow/kubeflow-gateway"
	}
	if err := unstructured.SetNestedStringSlice(vsvc.Object, []string{istioGateway},
		"spec", "gateways"); err != nil {
		return nil, fmt.Errorf("set .spec.gateways error: %v", err)
	}

	headersRequestSet := make(map[string]string)
	// If AnnotationHeadersRequestSet is present, use its values in "headers.request.set"
	if _, ok := annotations[AnnotationHeadersRequestSet]; ok && len(annotations[AnnotationHeadersRequestSet]) > 0 {
		requestHeadersBytes := []byte(annotations[AnnotationHeadersRequestSet])
		if err := json.Unmarshal(requestHeadersBytes, &headersRequestSet); err != nil {
			// if JSON decoding fails, set an empty map
			headersRequestSet = make(map[string]string)
		}
	}
	// cast from map[string]string, as SetNestedSlice needs map[string]interface{}
	headersRequestSetInterface := make(map[string]interface{})
	for key, element := range headersRequestSet {
		headersRequestSetInterface[key] = element
	}

	// the http section of the istio VirtualService spec
	http := []interface{}{
		map[string]interface{}{
			"headers": map[string]interface{}{
				"request": map[string]interface{}{
					"set": headersRequestSetInterface,
				},
			},
			"match": []interface{}{
				map[string]interface{}{
					"uri": map[string]interface{}{
						"prefix": prefix,
					},
				},
			},
			"rewrite": map[string]interface{}{
				"uri": rewrite,
			},
			"route": []interface{}{
				map[string]interface{}{
					"destination": map[string]interface{}{
						"host": service,
						"port": map[string]interface{}{
							"number": int64(DefaultServingPort),
						},
					},
				},
			},
		},
	}

	// add http section to istio VirtualService spec
	if err := unstructured.SetNestedSlice(vsvc.Object, http, "spec", "http"); err != nil {
		return nil, fmt.Errorf("set .spec.http error: %v", err)
	}

	return vsvc, nil

}

func (r *NotebookReconciler) reconcileVirtualService(instance *v1beta1.Notebook) error {
	log := r.Log.WithValues("notebook", instance.Namespace)
	virtualService, err := generateVirtualService(instance)
	if err != nil {
		log.Info("Unable to generate VirtualService...", err)
		return err
	}
	if err := ctrl.SetControllerReference(instance, virtualService, r.Scheme); err != nil {
		return err
	}
	// Check if the virtual service already exists.
	foundVirtual := &unstructured.Unstructured{}
	justCreated := false
	foundVirtual.SetAPIVersion("networking.istio.io/v1alpha3")
	foundVirtual.SetKind("VirtualService")
	err = r.Get(context.TODO(), types.NamespacedName{Name: virtualServiceName(instance.Name,
		instance.Namespace), Namespace: instance.Namespace}, foundVirtual)
	if err != nil && apierrs.IsNotFound(err) {
		log.Info("Creating virtual service", "namespace", instance.Namespace, "name",
			virtualServiceName(instance.Name, instance.Namespace))
		err = r.Create(context.TODO(), virtualService)
		justCreated = true
		if err != nil {
			return err
		}
	} else if err != nil {
		return err
	}

	if !justCreated && reconcilehelper.CopyVirtualService(virtualService, foundVirtual) {
		log.Info("Updating virtual service", "namespace", instance.Namespace, "name",
			virtualServiceName(instance.Name, instance.Namespace))
		err = r.Update(context.TODO(), foundVirtual)
		if err != nil {
			return err
		}
	}

	return nil
}

func isStsOrPodEvent(event *corev1.Event) bool {
	return event.InvolvedObject.Kind == "Pod" || event.InvolvedObject.Kind == "StatefulSet"
}

func nbNameFromInvolvedObject(c client.Client, object *corev1.ObjectReference) (string, error) {
	name, namespace := object.Name, object.Namespace

	if object.Kind == "StatefulSet" {
		return name, nil
	}
	if object.Kind == "Pod" {
		pod := &corev1.Pod{}
		err := c.Get(
			context.TODO(),
			types.NamespacedName{
				Namespace: namespace,
				Name:      name,
			},
			pod,
		)
		if err != nil {
			return "", err
		}
		if nbName, ok := pod.Labels["notebook-name"]; ok {
			return nbName, nil
		}
	}
	return "", fmt.Errorf("object isn't related to a Notebook")
}

func nbNameExists(client client.Client, nbName string, namespace string) bool {
	if err := client.Get(context.Background(), types.NamespacedName{Namespace: namespace, Name: nbName}, &v1beta1.Notebook{}); err != nil {
		// If error != NotFound, trigger the reconcile call anyway to avoid loosing a potential relevant event
		return !apierrs.IsNotFound(err)
	}
	return true
}

// predNBPodIsLabeled filters pods not containing the "notebook-name" label key
func predNBPodIsLabeled() predicate.Funcs {
	// Documented at
	// https://github.com/kubernetes-sigs/controller-runtime/blob/ce8bdd3d81ab410ff23255e9ad3554f613c5183c/pkg/predicate/predicate_test.go#L884
	checkNBLabel := func() func(object client.Object) bool {
		return func(object client.Object) bool {
			_, labelExists := object.GetLabels()["notebook-name"]
			return labelExists
		}
	}

	return predicate.NewPredicateFuncs(checkNBLabel())
}

// predNBEvents filters events not coming from Pod or STS, and coming from
// unknown NBs
func predNBEvents(r *NotebookReconciler) predicate.Funcs {
	checkEvent := func() func(object client.Object) bool {
		return func(object client.Object) bool {
			event := object.(*corev1.Event)
			nbName, err := nbNameFromInvolvedObject(r.Client, &event.InvolvedObject)
			if err != nil {
				return false
			}
			return isStsOrPodEvent(event) && nbNameExists(r.Client, nbName, object.GetNamespace())
		}
	}

	predicates := predicate.NewPredicateFuncs(checkEvent())

	// Do not reconcile when an event gets deleted
	predicates.DeleteFunc = func(e event.DeleteEvent) bool {
		return false
	}

	return predicates
}

// SetupWithManager sets up the controller with the Manager.
func (r *NotebookReconciler) SetupWithManager(mgr ctrl.Manager) error {

	// Map function to convert pod events to reconciliation requests
	mapPodToRequest := func(ctx context.Context, object client.Object) []reconcile.Request {
		return []reconcile.Request{
			{NamespacedName: types.NamespacedName{
				Name:      object.GetLabels()["notebook-name"],
				Namespace: object.GetNamespace(),
			}},
		}
	}

	// Map function to convert namespace events to reconciliation requests
	mapEventToRequest := func(ctx context.Context, object client.Object) []reconcile.Request {
		return []reconcile.Request{
			{NamespacedName: types.NamespacedName{
				Name:      object.GetName(),
				Namespace: object.GetNamespace(),
			}},
		}
	}

	builder := ctrl.NewControllerManagedBy(mgr).
		For(&v1beta1.Notebook{}).
		Owns(&appsv1.StatefulSet{}).
		Owns(&corev1.Service{}).
		Watches(
			client.Object(&corev1.Pod{}),
			handler.EnqueueRequestsFromMapFunc(mapPodToRequest),
			builder.WithPredicates(predNBPodIsLabeled())).
		Watches(
			client.Object(&corev1.Event{}),
			handler.EnqueueRequestsFromMapFunc(mapEventToRequest),
			builder.WithPredicates(predNBEvents(r)))
	// watch Istio virtual service
	if os.Getenv("USE_ISTIO") == "true" {
		virtualService := &unstructured.Unstructured{}
		virtualService.SetAPIVersion("networking.istio.io/v1alpha3")
		virtualService.SetKind("VirtualService")
		builder.Owns(virtualService)
	}

	err := builder.Complete(r)
	if err != nil {
		return err
	}

	return nil
}<|MERGE_RESOLUTION|>--- conflicted
+++ resolved
@@ -424,13 +424,6 @@
 				},
 			},
 			Template: corev1.PodTemplateSpec{
-<<<<<<< HEAD
-				ObjectMeta: metav1.ObjectMeta{Labels: map[string]string{
-					"statefulset":   instance.Name,
-					"notebook-name": instance.Name,
-					WorkbenchLabel:  "true",
-				}},
-=======
 				ObjectMeta: metav1.ObjectMeta{
 					Labels: map[string]string{
 						"statefulset":   instance.Name,
@@ -438,7 +431,6 @@
 					},
 					Annotations: map[string]string{},
 				},
->>>>>>> 48b8643b
 				Spec: *instance.Spec.Template.Spec.DeepCopy(),
 			},
 		},
